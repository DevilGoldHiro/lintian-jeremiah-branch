#!/usr/bin/perl -w
# {{{ Legal stuff
# Lintian -- Debian package checker
#
# Copyright (C) 1998 Christian Schwarz and Richard Braakman
#
# This program is free software.  It is distributed under the terms of
# the GNU General Public License as published by the Free Software
# Foundation; either version 2 of the License, or (at your option) any
# later version.
#
# This program is distributed in the hope that it will be useful,
# but WITHOUT ANY WARRANTY; without even the implied warranty of
# MERCHANTABILITY or FITNESS FOR A PARTICULAR PURPOSE.  See the
# GNU General Public License for more details.
#
# You should have received a copy of the GNU General Public License
# along with this program.  If not, you can find it on the World Wide
# Web at http://www.gnu.org/copyleft/gpl.html, or write to the Free
# Software Foundation, Inc., 51 Franklin St, Fifth Floor, Boston,
# MA 02110-1301, USA.
# }}}

# {{{ libraries and such
use strict;

use Getopt::Long;
use Cwd;
# }}}

# {{{ Global Variables
my $LINTIAN_VERSION = '<VERSION>';	#External Version number
my $BANNER = "Lintian v$LINTIAN_VERSION"; #Version Banner - text form
my $LAB_FORMAT = 10;		#Lab format Version Number
				#increased whenever incompatible
				#changes are done to the lab
				#so that all packages are re-unpacked

# Variables used to record commandline options
# Commented out variables have "defined" checks somewhere to determine if
# they were set via commandline or environment variables
my $pkg_mode = 'a';		# auto -- automatically search for
				# binary and source pkgs
my $verbose = 0;		#flag for -v|--verbose switch
my $quiet = 0;			#flag for -q|--quiet switch
my @debug;
my $check_everything = 0;	#flag for -a|--all switch
my $lintian_info = 0;		#flag for -i|--info switch
our $display_experimentaltags = 0; #flag for -E|--display-experimental switch
our $display_pedantictags = 0;	#flag for --pedantic switch
our $ftpmaster_tags = 0;	#flag for -F|--ftp-master-rejects switch
our $no_override = 0;		#flag for -o|--no-override switch
our $show_overrides = 0;	#flag for --show-overrides switch
my $color = 'never';		#flag for --color switch
my $check_checksums = 0;	#flag for -m|--md5sums|--checksums switch
my $allow_root = 0;		#flag for --allow-root switch
my $fail_on_warnings = 0;       #flag for --fail-on-warnings switch
my $keep_lab = 0;		#flag for --keep-lab switch
my $packages_file = 0;		#string for the -p option
our $OPT_LINTIAN_LAB = '';	#string for the --lab option
our $OPT_LINTIAN_ARCHIVEDIR = '';#string for the --archivedir option
our $OPT_LINTIAN_DIST = '';	#string for the --dist option
our $OPT_LINTIAN_ARCH = '';	#string for the --arch option
our $OPT_LINTIAN_AREA = '';	#string for the --area option
# These options can also be used via default or environment variables
our $LINTIAN_CFG = '';		#config file to use
our $LINTIAN_ROOT;		#location of the lintian modules

my $experimental_output_opts = undef;

my @severities = qw(wishlist minor normal important serious);
my @certainties = qw(wild-guess possible certain);
my @display_level;
my %display_source = ();
my %suppress_tags = ();

my $schedule;

my $action;
my $checks;
my $check_tags;
my $dont_check;
my $unpack_info;
my $cwd;
my $cleanup_filename;
my $exit_code = 0;
my $LAB;

my %collection_info;
my %enabled_checks;
my %check_abbrev;
my %unpack_infos;
my %check_info;

# reset configuration variables
our $LINTIAN_LAB = undef;
our $LINTIAN_ARCHIVEDIR = undef;
our $LINTIAN_DIST = undef;
our $LINTIAN_ARCH = undef;
our $LINTIAN_SECTION = undef;
our $LINTIAN_AREA = undef;
# }}}

# {{{ Setup Code

#turn off file buffering
$| = 1;

# Globally ignore SIGPIPE.  We'd rather deal with error returns from write
# than randomly delivered signals.
$SIG{PIPE} = 'IGNORE';

# reset locale definition (necessary for tar)
$ENV{'LC_ALL'} = 'C';
# reset timezone definition (also for tar)
$ENV{'TZ'}     = '';

# When run in some automated ways, Lintian may not have a PATH, but we assume
# we can call standard utilities without their full path.  If PATH is
# completely unset, add something basic.
$ENV{PATH} = '/bin:/usr/bin' unless $ENV{PATH};

# }}}

# {{{ Process Command Line

#######################################
# Subroutines called by various options
# in the options hash below.  These are
# invoked to process the commandline
# options
#######################################
# Display Command Syntax
# Options: -h|--help
sub syntax {
    print "$BANNER\n";
    print <<"EOT-EOT-EOT";
Syntax: lintian [action] [options] [--] [packages] ...
Actions:
    -c, --check               check packages (default action)
    -C X, --check-part X      check only certain aspects
    -F, --ftp-master-rejects  only check for automatic reject tags
    -r, --remove              remove package from the lab
    -R, --remove-lab          remove static lab
    -S, --setup-lab           set up static lab
    -T X, --tags X            only run checks needed for requested tags
    --tags-from-file X        like --tags, but read list from file
    -u, --unpack              only unpack packages in the lab
    -X X, --dont-check-part X don\'t check certain aspects
General options:
    -d, --debug               turn Lintian\'s debug messages ON
    -h, --help                display short help text
    --print-version           print unadorned version number and exit
    -q, --quiet               suppress all informational messages
    -v, --verbose             verbose messages
    -V, --version             display Lintian version and exit
Behaviour options:
    --allow-root              suppress lintian\'s warning when run as root
    --color never/always/auto disable, enable, or enable color for TTY
    --display-source X        restrict displayed tags by source
    -E, --display-experimental display "X:" tags (normally suppressed)
    --fail-on-warnings        return a non-zero exit status if warnings found
    -i, --info                give detailed info about tags
    -I, --display-info        display "I:" tags (normally suppressed)
    --keep-lab                keep lab after run, even if temporary
    -L, --display-level       display tags with the specified level
    -m, --md5sums, --checksums check checksums when processing a .changes file
    -o, --no-override         ignore overrides
    --pedantic                display "P:" tags (normally suppressed)
    --show-overrides          output tags that have been overriden
    --suppress-tags T,...     don\'t show the specified tags
    --suppress-tags-from-file X don\'t show the tags listed in file X
    -U X, --unpack-info X     specify which info should be collected
Configuration options:
    --arch ARCH               scan packages with architecture ARCH
    --area AREA               scan packages in this archive area (e.g. main)
    --archivedir ARCHIVEDIR   location of Debian archive to scan for packages
    --cfg CONFIGFILE          read CONFIGFILE for configuration
    --dist DIST               scan packages in this distribution (e.g. sid)
    --lab LABDIR              use LABDIR as permanent laboratory
    --root ROOTDIR            use ROOTDIR instead of /usr/share/lintian
Package selection options:
    -a, --all                 process all packages in distribution
    -b, --binary              process only binary packages
    -p X, --packages-file X   process all files in file (special syntax!)
    -s, --source              process only source packages
    --udeb                    process only udeb packages
EOT-EOT-EOT

    exit 0;
}

# Display Version Banner
# Options: -V|--version, --print-version
sub banner {
    if ($_[0] eq 'print-version') {
	print "$LINTIAN_VERSION\n";
    } else {
	print "$BANNER\n";
    }
    exit 0;
}

# Record action requested
# Options: -S, -R, -c, -u, -r
sub record_action {
    if ($action) {
	die("too many actions specified: $_[0]");
    }
    $action = "$_[0]";
}

# Record Parts requested for checking
# Options: -C|--check-part
sub record_check_part {
    if (defined $action and $action eq 'check' and $checks) {
	die('multiple -C or --check-part options not allowed');
    }
    if ($dont_check) {
	die('both -C or --check-part and -X or --dont-check-part options not allowed');
    }
    if ($action) {
	die("too many actions specified: $_[0]");
    }
    $action = 'check';
    $checks = "$_[1]";
}

# Record Parts requested for checking
# Options: -T|--tags
sub record_check_tags {
    if (defined $action and $action eq 'check' and $check_tags) {
	die('multiple -T or --tags options not allowed');
    }
    if ($checks) {
	die('both -T or --tags and -C or --check-part options not allowed');
    }
    if ($dont_check) {
	die('both -T or --tags and -X or --dont-check-part options not allowed');
    }
    if ($action) {
	die("too many actions specified: $_[0]");
    }
    $action = 'check';
    $check_tags = "$_[1]";
}

# Record Parts requested for checking
# Options: --tags-from-file
sub record_check_tags_from_file {
    my ($option, $name) = @_;
    open(my $file, '<', $name)
	or fail("failed to open $name: $!");
    my @tags;
    for my $line (<$file>) {
	$line =~ s/^\s+//;
	$line =~ s/\s+$//;
	next unless $line;
	next if $line =~ /^\#/;
	push(@tags, split(/\s*,\s*/, $line));
    }
    close $file;
    record_check_tags($option, join(',', @tags));
}

# Record tags that should be suppressed.
# Options: --suppress-tags
sub record_suppress_tags {
    my ($option, $tags) = @_;
    for my $tag (split(/\s*,\s*/, $tags)) {
	$suppress_tags{$tag} = 1;
    }
}

# Record tags that should be suppressed from a file.
# Options: --suppress-tags-from-file
sub record_suppress_tags_from_file {
    my ($option, $name) = @_;
    open(my $file, '<', $name)
	or fail("failed to open $name: $!");
    for my $line (<$file>) {
	$line =~ s/^\s+//;
	$line =~ s/\s+$//;
	next unless $line;
	next if $line eq '';
	record_suppress_tags($option, $line);
    }
    close $file;
}

# Record Parts requested not to check
# Options: -X|--dont-check-part X
sub record_dont_check_part {
    if (defined $action and $action eq 'check' and $dont_check) {
	die('multiple -X or --dont-check-part options not allowed');
    }
    if ($checks) {
	die('both -C or --check-part and -X or --dont-check-part options not allowed');
    }
    if ($action) {
	die("too many actions specified: $_[0]");
    }
    $action = 'check';
    $dont_check = "$_[1]";
}


# Process for -U|--unpack-info flag
sub record_unpack_info {
    if ($unpack_info) {
	die('multiple -U or --unpack-info options not allowed');
    }
    $unpack_info = "$_[1]";
}

# Record what type of data is specified
# Options: -b|--binary, -s|--source, --udeb
sub record_pkgmode {
    $pkg_mode = 'b' if $_[0] eq 'binary';
    $pkg_mode = 's' if $_[0] eq 'source';
    $pkg_mode = 'u' if $_[0] eq 'udeb';
}

# Process -L|--display-level flag
sub record_display_level {
    my ($option, $level) = @_;
    my ($op, $rel);
    if ($level =~ s/^([+=-])//) {
	$op = $1;
    }
    if ($level =~ s/^([<>]=?|=)//) {
	$rel = $1;
    }
    my ($severity, $certainty) = split('/', $level);
    $op = '=' unless defined $op;
    $rel = '=' unless defined $rel;
    if (not defined $certainty) {
	if (grep { $severity eq $_ } qw(wild-guess possible certain)) {
	    $certainty = $severity;
	    undef $severity;
	}
    }
    push(@display_level, [ $op, $rel, $severity, $certainty ]);
}

# Process -I|--display-info flag
sub display_infotags {
    push(@display_level, [ '+', '>=', 'wishlist' ]);
}

# Process --display-source flag
sub record_display_source {
    $display_source{$_[1]} = 1;
}

# Hash used to process commandline options
my %opthash = (			# ------------------ actions
	       'setup-lab|S' => \&record_action,
	       'remove-lab|R' => \&record_action,
	       'check|c' => \&record_action,
	       'check-part|C=s' => \&record_check_part,
	       'tags|T=s' => \&record_check_tags,
	       'tags-from-file=s' => \&record_check_tags_from_file,
	       'ftp-master-rejects|F' => \$ftpmaster_tags,
	       'dont-check-part|X=s' => \&record_dont_check_part,
	       'unpack|u' => \&record_action,
	       'remove|r' => \&record_action,

	       # ------------------ general options
	       'help|h' => \&syntax,
	       'version|V' => \&banner,
	       'print-version' => \&banner,

	       'verbose|v' => \$verbose,
	       'debug|d' => \@debug, # Count the -d flags
	       'quiet|q' => \$quiet,

	       # ------------------ behaviour options
	       'info|i' => \$lintian_info,
	       'display-info|I' => \&display_infotags,
	       'display-experimental|E' => \$display_experimentaltags,
	       'pedantic' => \$display_pedantictags,
	       'display-level|L=s' => \&record_display_level,
	       'display-source=s' => \&record_display_source,
	       'suppress-tags=s' => \&record_suppress_tags,
	       'suppress-tags-from-file=s' => \&record_suppress_tags_from_file,
	       'no-override|o' => \$no_override,
	       'show-overrides' => \$show_overrides,
	       'color=s' => \$color,
	       'unpack-info|U=s' => \&record_unpack_info,
	       'checksums|md5sums|m' => \$check_checksums,
	       'allow-root' => \$allow_root,
	       'fail-on-warnings' => \$fail_on_warnings,
	       'keep-lab' => \$keep_lab,

	       # Note: Ubuntu has (and other derivatives might gain) a
	       # -D/--debian option to make lintian behave like in Debian, that
	       # is, to revert distribution-specific changes

	       # ------------------ configuration options
	       'cfg=s' => \$LINTIAN_CFG,
	       'lab=s' => \$OPT_LINTIAN_LAB,
	       'archivedir=s' => \$OPT_LINTIAN_ARCHIVEDIR,
	       'dist=s' => \$OPT_LINTIAN_DIST,
	       'area=s' => \$OPT_LINTIAN_AREA,
	       'section=s' => \$OPT_LINTIAN_AREA,
	       'arch=s' => \$OPT_LINTIAN_ARCH,
	       'root=s' => \$LINTIAN_ROOT,

	       # ------------------ package selection options
	       'all|a' => \$check_everything,
	       'binary|b' => \&record_pkgmode,
	       'source|s' => \&record_pkgmode,
	       'udeb' => \&record_pkgmode,
	       'packages-file|p=s' => \$packages_file,

	       # ------------------ experimental
	       'exp-output:s' => \$experimental_output_opts,
	      );

# init commandline parser
Getopt::Long::config('bundling', 'no_getopt_compat', 'no_auto_abbrev');

# process commandline options
GetOptions(%opthash)
    or die("error parsing options\n");

# determine current working directory--we'll need this later
$cwd = Cwd::getcwd();

# determine LINTIAN_ROOT if it was not set with --root.
$LINTIAN_ROOT = $ENV{'LINTIAN_ROOT'} unless (defined($LINTIAN_ROOT));
if (defined $LINTIAN_ROOT) {
    unless ($LINTIAN_ROOT =~ m,^/,) {
	$LINTIAN_ROOT = "$cwd/$LINTIAN_ROOT";
    }
} else {
    $LINTIAN_ROOT = '/usr/share/lintian';
}

# option --all and packages specified at the same time?
if (($check_everything or $packages_file) and $#ARGV+1 > 0) {
    print STDERR "warning: options -a or -p cannot be mixed with package parameters!\n";
    print STDERR "(will ignore -a or -p option)\n";
    undef $check_everything;
    undef $packages_file;
}

# check permitted values for --color
if ($color and $color !~ /^(?:never|always|auto|html)$/) {
    die "invalid argument to --color: $color\n";
}

# check specified action
$action = 'check' unless $action;

# check for arguments
if ($action =~ /^(?:check|unpack|remove)$/ and $#ARGV == -1 and not $check_everything and not $packages_file) {
    syntax();
}

# }}}

# {{{ Setup Configuration
#
# root permissions?
# check if effective UID is 0
if ($> == 0 and not $allow_root) {
    print STDERR "warning: the authors of lintian do not recommend running it with root privileges!\n";
}

# search for configuration file if it was not set with --cfg
# do not search the default locations if it was set.
if ($LINTIAN_CFG) {
} elsif (exists $ENV{'LINTIAN_CFG'} &&
	 -f ($LINTIAN_CFG = $ENV{'LINTIAN_CFG'})) {
} elsif (-f ($LINTIAN_CFG = $LINTIAN_ROOT . '/lintianrc')) {
} elsif (exists $ENV{'HOME'} &&
	 -f ($LINTIAN_CFG = $ENV{'HOME'} . '/.lintianrc')) {
} elsif (-f ($LINTIAN_CFG = '/etc/lintianrc')) {
} else {
    undef $LINTIAN_CFG;
}

use constant VARS => qw(LAB ARCHIVEDIR DIST AREA ARCH);
# read configuration file
if ($LINTIAN_CFG) {
    open(CFG, '<', $LINTIAN_CFG)
	or die("cannot open configuration file $LINTIAN_CFG for reading: $!");
    while (<CFG>) {
	chop;
	s/\#.*$//go;
	s/\"//go;
	next if m/^\s*$/o;

	# substitute some special variables
	s,\$HOME/,$ENV{'HOME'}/,go;
	s,\~/,$ENV{'HOME'}/,go;

	my $found = 0;
	foreach my $var (VARS) {
	    no strict 'refs';
	    $var = "LINTIAN_$var";
	    if (m/^\s*$var\s*=\s*(.*\S)\s*$/i) {
		$$var = $1;
		$found = 1;
		last;
	    }
	}
	unless ($found) {
	    die "syntax error in configuration file: $_\n";
	}
    }
    close(CFG);
}

# environment variables overwrite settings in conf file:
foreach (VARS) {
    no strict 'refs';
    my $var = "LINTIAN_$_";
    my $opt_var = "OPT_$var";
    $$var = $ENV{$var} if $ENV{$var};
    $$var = $$opt_var if $$opt_var;
}

# LINTIAN_ARCH must have a value.
unless (defined $LINTIAN_ARCH) {
    if ($LINTIAN_DIST) {
	chop($LINTIAN_ARCH=`dpkg --print-architecture`);
    } else {
	$LINTIAN_ARCH = 'any';
    }
}

# export current settings for our helper scripts
foreach (('ROOT', 'CFG', VARS)) {
    no strict 'refs';
    my $var = "LINTIAN_$_";
    if ($$var) {
	$ENV{$var} = $$var;
    } else {
	$ENV{$var} ='';
	$$var = '';
    }
}

my $debug = $#debug + 1;
$verbose = 1 if $debug;
$ENV{'LINTIAN_DEBUG'} = $debug;

# Use our custom-generated locale for programs we call, if it's available.  We
# first look in the Lintian root and then in /var/lib/lintian, which is the
# standard location for the install-time-generated locale.
if (-d "$LINTIAN_ROOT/locale/en_US.UTF-8") {
    $ENV{LOCPATH} = "$LINTIAN_ROOT/locale";
} elsif (-d '/var/lib/lintian/locale/en_US.UTF-8') {
    $ENV{LOCPATH} = '/var/lib/lintian/locale';
}

# }}}

# {{{ Loading lintian's own libraries (now LINTIAN_ROOT is known)
unshift @INC, "$LINTIAN_ROOT/lib";

require Lab;

require Util;
require Read_pkglists;

import Util;

require Checker;
require Lintian::Collect;
require Lintian::DepMap::Properties;
require Lintian::Data;
require Lintian::Schedule;
require Lintian::Output;
import Lintian::Output qw(:messages);
require Lintian::Command::Simple;
require Lintian::Command;
import Lintian::Command qw(spawn reap);
require Lintian::Tags;
import Lintian::Tags qw(tag);

no warnings 'once';
if (defined $experimental_output_opts) {
    my %opts = map { split(/=/) } split( /,/, $experimental_output_opts );
    foreach (keys %opts) {
	if ($_ eq 'format') {
	    if ($opts{$_} eq 'colons') {
		require Lintian::Output::ColonSeparated;
		$Lintian::Output::GLOBAL = new Lintian::Output::ColonSeparated;
	    } elsif ($opts{$_} eq 'letterqualifier') {
		require Lintian::Output::LetterQualifier;
		$Lintian::Output::GLOBAL = new Lintian::Output::LetterQualifier;
	    } elsif ($opts{$_} eq 'xml') {
		require Lintian::Output::XML;
		$Lintian::Output::GLOBAL = new Lintian::Output::XML;
	    }
	}
	no strict 'refs';
	${"Tags::$_"} = $opts{$_};
    }
}

$Lintian::Output::GLOBAL->verbose($verbose);
$Lintian::Output::GLOBAL->debug($debug);
$Lintian::Output::GLOBAL->quiet($quiet);
$Lintian::Output::GLOBAL->color($color);
$Lintian::Output::GLOBAL->showdescription($lintian_info);

# Now that we can load the data, process the -F or --ftp-master-rejects
# option.
if ($ftpmaster_tags) {
    my $fatal = Lintian::Data->new('output/ftp-master-fatal');
    my $nonfatal = Lintian::Data->new('output/ftp-master-nonfatal');
    $check_tags = join(',', $fatal->all, $nonfatal->all);
}

# Print Debug banner, now that we're finished determining
# the values and have Lintian::Output available
debug_msg(1,
	  $BANNER,
	  "Lintian root directory: $LINTIAN_ROOT",
	  "Configuration file: $LINTIAN_CFG",
	  "Laboratory: $LINTIAN_LAB",
	  "Archive directory: $LINTIAN_ARCHIVEDIR",
	  "Distribution: $LINTIAN_DIST",
	  "Architecture: $LINTIAN_ARCH",
	  delimiter(),
    );

our $TAGS = Lintian::Tags->new;
$TAGS->show_experimental($display_experimentaltags);
$TAGS->show_pedantic($display_pedantictags);
$TAGS->show_overrides($show_overrides);
$TAGS->sources(keys %display_source) if %display_source;
$TAGS->only(split(/,/, $check_tags)) if defined $check_tags;
$TAGS->suppress(keys %suppress_tags) if %suppress_tags;

# Initialize display level settings.
for my $level (@display_level) {
    eval { $TAGS->display(@$level) };
    if ($@) {
	my $error = $@;
	$error =~ s/ at .*//;
	die $error, "\n";
    }
}

use warnings;

# }}}

# {{{ No clue why this code is here...

use vars qw(%source_info %binary_info %udeb_info); # from the above

# Set up clean-up handlers.
undef $cleanup_filename;
$SIG{'INT'} = \&interrupted;
$SIG{'QUIT'} = \&interrupted;

# }}}

# {{{ Create/Maintain Lab and add any specified Debian Archives (*.debs)

$LAB = new Lab( $LINTIAN_LAB, $LINTIAN_DIST );

#######################################
# Process -S option
if ($action eq 'setup-lab') {
    if ($#ARGV+1 > 0) {
	warning('ignoring additional command line arguments');
    }

    $LAB->setup_static()
	or fail('There was an error while setting up the static lab.');

    exit 0;

#######################################
# Process -R option
} elsif ($action eq 'remove-lab') {
    if ($#ARGV+1 > 0) {
	warning('ignoring additional command line arguments');
    }

    $LAB->delete_static()
	or fail('There was an error while removing the static lab.');

    exit 0;

#######################################
#  Check for non deb specific actions
} elsif (not (($action eq 'unpack') or ($action eq 'check')
	      or ($action eq 'remove'))) {
    fail("bad action $action specified");
}

# sanity check:
fail('lintian lab has not been set up correctly (perhaps you forgot to run lintian --setup-lab?)')
    unless $LAB->is_lab();

#XXX: There has to be a cleaner way to do this
$LINTIAN_LAB = $LAB->{dir};

# }}}

# {{{ Compile list of files to process

$schedule = new Lintian::Schedule(verbose => $verbose);
# process package/file arguments
while (my $arg = shift) {
    # file?
    if (-f $arg) {
	# $arg contains absolute dir spec?
	unless ($arg =~ m,^/,) {
	    $arg = "$cwd/$arg";
	}

	# .deb file?
	if ($arg =~ /\.deb$/) {
	    $schedule->add_deb('b', $arg)
		or warning("$arg is a zero-byte file, skipping");
	}
	# .udeb file?
	elsif ($arg =~ /\.udeb$/) {
	    $schedule->add_deb('u', $arg)
		or warning("$arg is a zero-byte file, skipping");
	}
	# .dsc file?
	elsif ($arg =~ /\.dsc$/) {
	    $schedule->add_dsc($arg)
		or warning("$arg is a zero-byte file, skipping");
	}
	# .changes file?
	elsif ($arg =~ /\.changes$/) {
	    $schedule->add_changes($arg);
	} else {
	    fail("bad package file name $arg (neither .deb, .udeb or .dsc file)");
	}
    } else {
	# parameter is a package name--so look it up
	# search the distribution first, then the lab
	# special case: search only in lab if action is `remove'

	my $search;
	if ($action eq 'remove') {
	    # search only in lab--see below
	    $search = 'lab';
	} else {
	    # search in dist, then in lab
	    $search = 'dist or lab';

	    my $found = 0;

	    # read package info
	    read_src_list("$LINTIAN_LAB/info/source-packages", 0);
	    read_bin_list("$LINTIAN_LAB/info/binary-packages", 0);
	    read_udeb_list("$LINTIAN_LAB/info/udeb-packages", 0);

	    if (($pkg_mode eq 'b') or ($pkg_mode eq 'a')) {
		if ($binary_info{$arg}) {
		    $schedule->add_file('b', "$LINTIAN_ARCHIVEDIR/$binary_info{$arg}->{'file'}",
					%{$binary_info{$arg}});
		    $found = 1;
		}
	    }
	    if (($pkg_mode eq 'u') or ($pkg_mode eq 'a')) {
		if ($udeb_info{$arg}) {
		    $schedule->add_file('u', "$LINTIAN_ARCHIVEDIR/$udeb_info{$arg}->{'file'}",
					%{$udeb_info{$arg}});
		    $found = 1;
		}
	    }
	    if (($pkg_mode eq 's') or ($pkg_mode eq 'a')) {
		if ($source_info{$arg}) {
		    $schedule->add_file('s', "$LINTIAN_ARCHIVEDIR/$source_info{$arg}->{'file'}",
					%{$source_info{$arg}});
		    $found = 1;
		}
	    }

	    next if $found;
	}

	# nothing found so far, so search the lab

	my $b = "$LINTIAN_LAB/binary/$arg";
	my $s = "$LINTIAN_LAB/source/$arg";
	my $u = "$LINTIAN_LAB/udeb/$arg";

	if ($pkg_mode eq 'b') {
	    unless (-d $b) {
		warn "error: cannot find binary package $arg in $search (skipping)\n";
		$exit_code = 2;
		next;
	    }
	} elsif ($pkg_mode eq 's') {
	    unless (-d $s) {
		warning("cannot find source package $arg in $search (skipping)");
		$exit_code = 2;
		next;
	    }
	} elsif ($pkg_mode eq 'u') {
	    unless (-d $u) {
		warning("cannot find udeb package $arg in $search (skipping)");
		$exit_code = 2;
		next;
	    }
	} else {
	    # $pkg_mode eq 'a'
	    unless (-d $b or -d $s or -d $u) {
		warning("cannot find binary, udeb or source package $arg in $search (skipping)");
		$exit_code = 2;
		next;
	    }
	}

	if (($pkg_mode eq 'b') or (($pkg_mode eq 'a') and (-d $b))) {
	    $schedule->add_file('b', get_bin_info_from_lab($b));
	}
	if (($pkg_mode eq 's') or (($pkg_mode eq 'a') and (-d $s))) {
	    $schedule->add_file('s', get_src_info_from_lab($s));
	}
	if (($pkg_mode eq 'u') or (($pkg_mode eq 'a') and (-d $u))) {
	    $schedule->add_file('u', get_bin_info_from_lab($u));
	}
    }
}

if ($check_everything) {
    # make sure package info is available
    read_src_list("$LINTIAN_LAB/info/source-packages", 0);
    read_bin_list("$LINTIAN_LAB/info/binary-packages", 0);
    read_udeb_list("$LINTIAN_LAB/info/udeb-packages", 0);

    debug_msg(2, "pkg_mode = $pkg_mode");

    if (($pkg_mode eq 'a') or ($pkg_mode eq 's')) {
	for my $arg (sort keys %source_info) {
	    debug_msg(1, "doing stuff with $LINTIAN_ARCHIVEDIR/$source_info{$arg}->{'file'}");
	    $schedule->add_file('s', "$LINTIAN_ARCHIVEDIR/$source_info{$arg}->{'file'}",
				%{$source_info{$arg}});
	}
    }
    if (($pkg_mode eq 'a') or ($pkg_mode eq 'b')) {
	for my $arg (sort keys %binary_info) {
	    debug_msg(1, "doing stuff with $LINTIAN_ARCHIVEDIR/$binary_info{$arg}->{'file'}");
	    $schedule->add_file('b', "$LINTIAN_ARCHIVEDIR/$binary_info{$arg}->{'file'}",
				%{$binary_info{$arg}});
	}
    }
    if (($pkg_mode eq 'a') or ($pkg_mode eq 'u')) {
	for my $arg (sort keys %udeb_info) {
	    debug_msg(1, "doing stuff with $LINTIAN_ARCHIVEDIR/$udeb_info{$arg}->{'file'}");
	    $schedule->add_file('u', "$LINTIAN_ARCHIVEDIR/$udeb_info{$arg}->{'file'}",
				%{$udeb_info{$arg}});
	}
    }

    # package list still empty?
    unless ($schedule->count) {
	warning('no packages found in distribution directory');
    }
} elsif ($packages_file) {	# process all packages listed in packages file?
    $schedule->add_pkg_list($packages_file);
}
# }}}

# {{{ Some silent exit
my $count = $schedule->count;
unless ($count) {
    v_msg('No packages selected.');
    exit $exit_code;
}
# }}}

# {{{ Load information about collector scripts
load_collections(\%collection_info, "$LINTIAN_ROOT/collection");
# }}}

# {{{ Now we're ready to load info about checks & tags

# load information about checker scripts
load_checks(\%check_info, $TAGS, "$LINTIAN_ROOT/checks");

# }}}

# {{{ determine which checks have been requested
if ($action eq 'check') {
    # create check_abbrev hash
    for my $c (keys %check_info) {
	$check_abbrev{$check_info{$c}->{'abbrev'}} = $c;
    }

    if ($check_tags) {
	foreach my $t (split(/,/, $check_tags)) {
	    my $info = Lintian::Tag::Info->new($t);

	    fail("unknown tag specified: $t") unless defined($info);
	    my $script = $info->script;
	    next if $script eq 'lintian';
	    if ($check_info{$script}) {
		$enabled_checks{$script} = 1;
	    } else {
		# should never happen
		fail("no info for script $script");
	    }
	}
    } else {
	my %dont_check = map { $_ => 1 } (split m/,/, ($dont_check || ''));
	$checks or ($checks = join(',',keys %check_info));
	for my $c (split(/,/,$checks)) {
	    if ($check_info{$c}) {
		if ($dont_check{$c}
		    || ($check_info{$c}->{'abbrev'}
			&& $dont_check{$check_info{$c}->{'abbrev'}})) {
		    #user requested not to run this check
		} elsif ($check_info{$c}->{'requested-tags'} == 0) {
		    #no need to run this check, no tags will be issued
		} else {
		    $enabled_checks{$c} = 1;
		}
	    } elsif (exists $check_abbrev{$c}) {
		#abbrevs only used when -C is given, so we don't need %dont_check
		$enabled_checks{$check_abbrev{$c}} = 1;
	    } else {
		fail("unknown check specified: $c");
	    }
	}
    }

    # determine which info is needed by the checks
    for my $c (keys %enabled_checks) {
	for my $i (keys %collection_info) {
	    # required by $c ?
	    if ($check_info{$c}->{$i}) {
		$unpack_infos{$i} = 1;
	    }
	}
    }
}

# }}}

# {{{ determine which info is needed by the collection scripts
if ($action eq 'unpack') {
    # With --unpack we want all of it
    for my $c (keys %collection_info) {
	$unpack_infos{$c} = 1;
    }
} else {
    for my $c (keys %unpack_infos) {
	if (exists $collection_info{$c}{'needs-info'}) {
	    map { $unpack_infos{$_} = 1; } @{$collection_info{$c}{'needs-info'}};
	}
    }
    if ($unpack_info) {
	# Add collections specifically requested by the user (--unpack-info)
	for my $i (split(/,/,$unpack_info)) {
	    unless ($collection_info{$i}) {
		fail("unknown info specified: $i");
	    }
	    $unpack_infos{$i} = 1;
	}
    }
}
# }}}

# {{{ Create the dependency tree and populate it with checks and collections

# All required checks and collections have been calculated at this point.
# We are just adding this information to a map now that will generate the
# execution order.

my $map = Lintian::DepMap::Properties->new();

unless ($no_override) {
    # add the override-file collection
    $map->add('coll-override-file', {'type' => 'collection', 'name' =>  'override-file'});
    if (exists $collection_info{'override-file'}{'needs-info'}) {
	$map->addp('coll-override-file', 'coll-',
		   @{$collection_info{'override-file'}{'needs-info'}});
    }
}

for my $c (keys %unpack_infos) {
    # Add the collections with their dependency information
    $map->add('coll-' . $c, {'type' => 'collection', 'name' => $c});
    if (exists $collection_info{$c}{'needs-info'}) {
	$map->addp('coll-' . $c, 'coll-', @{$collection_info{$c}{'needs-info'}});
    }
}

for my $c (keys %enabled_checks) {
    # Add the checks with their dependency information
    $map->add('check-' . $c, {'type' => 'check', 'name' => $c});
    if (exists $check_info{$c}{'needs-info'}) {
	$map->addp('check-' . $c, 'coll-', @{$check_info{$c}{'needs-info'}});
    }
}
# }}}

# {{{ Okay, now really processing the packages in one huge loop
v_msg(sprintf('Processing %d packages...', $count));
debug_msg(1,
	  "Selected action: $action",
	  sprintf('Requested data to collect: %s', join(',',sort keys %unpack_infos)),
	  sprintf('Selected checks: %s', join(',',sort keys %enabled_checks)),
    );


# Make sure the resolver is in a sane state:
scalar($map->missing()) == 0
    or fail('There are missing nodes on the resolver: '.join(', ', $map->missing()));

## REFACTORING NOTES:
## If we are here $action is one of "check", "unpack" or "remove"
##  

if($action eq 'remove'){
    # Handle remove here - makes the unpack/check loop simpler.
    foreach my $pkg_info ($schedule->get_all) {
	my ($type, $pkg, $ver, $arch, $file) =
	    @$pkg_info{qw(type package version architecture file)};
	my $lpkg;
	eval{ $lpkg = $LAB->get_lab_package($pkg, $ver, $type, $file); };
	if(!defined($lpkg)){
	    my $err = '.';
	    $err = ": $@" if(defined($@));
	    warning("skipping $action of $type package $pkg$err");
	    $exit_code = 2;
	    next;
	}
	$TAGS->file_start($file, $pkg, $ver, $arch, $lpkg->pkg_type());
	unless($lpkg->delete_lab_entry()){
	    $exit_code = 2;
	}
    }
    $TAGS->file_end();
    exit $exit_code;
}

# Now action is always either "check" or "unpack"

my %overrides;
my %running_jobs;
PACKAGE:
foreach my $pkg_info ($schedule->get_all) {
    my ($type, $pkg, $ver, $arch, $file) =
	@$pkg_info{qw(type package version architecture file)};
    my $lpkg;
    my $long_type;
    my $base;
    my $info;
    my $loaded_overrides = 0;
    eval{ $lpkg = $LAB->get_lab_package($pkg, $ver, $type, $file); };
    if(!defined($lpkg)){
	my $err = '.';
	$err = ": $@" if(defined($@));
	warning("skipping $action of $type package $pkg$err");
	$exit_code = 2;
	next PACKAGE;
    }

    # The Lab will normalize it.
    $long_type = $lpkg->pkg_type();

    $TAGS->file_start($file, $pkg, $ver, $arch, $long_type);
    $map->initialise();

    # Kill pending jobs, if any
    Lintian::Command::Simple::kill(\%running_jobs);
    %running_jobs = ();

    # determine base directory
    $base = $lpkg->base_dir();
    debug_msg(1, "Base directory in lab: $base");

    # Ensure it has been unpacked
    unless ($lpkg->create_entry()){
	warning('could not create the package entry in the lab',
		"skipping $action of $long_type package $pkg");
	$exit_code = 2;
	next PACKAGE;
    }
    $info = Lintian::Collect->new($pkg, $long_type);

    # chdir to base directory
    unless (chdir($base)) {
	warning("could not chdir into directory $base: $!",
		"skipping $action of $long_type package $pkg");
	$exit_code = 2;
	next PACKAGE;
    }

    while ($map->pending) {
	foreach my $req (sort sort_coll $map->selectable) {
	    my $ri = $map->getProp($req);
	    if ($ri->{'type'} eq 'collection') {
		my $coll = $ri->{'name'};
		my $ci = $collection_info{$coll};

		# current type?
		unless (exists $ci->{'type'}{$type}) {
		    $map->satisfy($req);
		    next;
		}

		# If a file named .SCRIPT-VERSION already exists, we've already
		# collected this information and we can skip it.  Otherwise,
		# remove any .SCRIPT-* files (which are old version information).
		if (-f "$base/.${coll}-$ci->{'version'}") {
		    $map->satisfy($req);
		    next;
		}
		opendir(BASE, $base)
		    or fail("cannot read directory $base: $!");
		for my $file (readdir BASE) {
		    if ($file =~ /^\.\Q$coll-/) {
			unlink("$base/$file");
		    }
		}
		closedir(BASE);

		# collect info
		$map->select($req);
		$lpkg->remove_status_file();
		debug_msg(1, "Collecting info: $coll ...");
		my $script = "$LINTIAN_ROOT/collection/$ci->{'script'}";
		my $cmd = Lintian::Command::Simple->new();
		unless ($cmd->background($script, $pkg, $long_type) > 0) {
		    warning("collect info $coll about package $pkg failed",
			    "skipping $action of $long_type package $pkg");
		    $exit_code = 2;
		    next PACKAGE;
		}
		$running_jobs{$coll} = $cmd;
	    } elsif ($ri->{'type'} eq 'check') {
		# skip check if overrides were not yet loaded
		last unless $loaded_overrides or $no_override;
		my $check = $ri->{'name'};
		my $ci = $check_info{$check};

		# current type?
		unless (exists $ci->{'type'}{$type}) {
		    $map->satisfy($req);
		    next;
		}

		debug_msg(1, "Running check: $check ...");
		my $returnvalue = Checker::runcheck($pkg, $long_type, $info, $check);
		# Set exit_code correctly if there was not yet an exit code
		$exit_code = $returnvalue unless $exit_code;

		if ($returnvalue == 2) {
		    warning("skipping $action of $long_type package $pkg");
		    $exit_code = 2;
		    next PACKAGE;
		}
		$map->satisfy($req);
	    }
	}
	# wait until a job finishes to run its branches, if any, or skip
	# this package if any of the jobs failed.
	debug_msg(1, 'Reaping done jobs ...');

	while (my ($coll, $cmd) = Lintian::Command::Simple::wait(\%running_jobs)) {
	    delete $running_jobs{$coll};
	    if ($cmd->status() == 0) {
		my $ci = $collection_info{$coll};
		open(VERSION, '>', "$base/.${coll}-$ci->{'version'}")
		    or fail("cannot create $base/.${coll}-$ci->{'version'}: $!");
		print VERSION "Lintian-Version: $LINTIAN_VERSION\n"
				. 'Timestamp: ' . time . "\n";
		close(VERSION);
		debug_msg(1, "Collection script $coll done");
	    } else {
		warning("collect info $coll about package $pkg failed");
		warning("skipping $action of $long_type package $pkg");
		$exit_code = 2;
		next PACKAGE;
	    }

	    $map->satisfy('coll-' . $coll);

	    # give a chance to other jobs to finish while we
	    # process other stuff:
	    last;
	}

	unless ($no_override or $loaded_overrides) {
	    if ($map->done('coll-override-file')) {
		debug_msg(1, 'Override file collected, loading it ...');
		$loaded_overrides = 1;
		$TAGS->file_overrides("$base/override")
		    if (-f "$base/override");
	    }
	}
    }
    %running_jobs = ();

    if ($action eq 'check') {
	unless ($exit_code) {
	    my $stats = $TAGS->statistics($file);
	    if ($stats->{types}{E}) {
		$exit_code = 1;
	    } elsif ($fail_on_warnings && $stats->{types}{W}) {
		$exit_code = 1;
	    }
	}

	# report unused overrides
	if (not $no_override) {
	    my $overrides = $TAGS->overrides($file);

	    for my $tag (sort keys %$overrides) {
		next if $TAGS->suppressed($tag);

		# Did we run the check script containing the tag?
		my $taginfo = Lintian::Tag::Info->new($tag);
		if (defined $taginfo) {
		    next unless $enabled_checks{$taginfo->script};
		}

		for my $extra (sort keys %{$overrides->{$tag}}) {
		    next if $overrides->{$tag}{$extra};

		    tag( 'unused-override', $tag, $extra );
		}
	    }
	}

	# Report override statistics.
	if (not $no_override and not $show_overrides) {
	    my $stats = $TAGS->statistics($file);
	    my $errors = $stats->{overrides}{types}{E} || 0;
	    my $warnings = $stats->{overrides}{types}{W} || 0;
	    my $info = $stats->{overrides}{types}{I} || 0;
	    $overrides{errors} += $errors;
	    $overrides{warnings} += $warnings;
	    $overrides{info} += $info;
	}
    }

    # chdir to lintian root directory (to unlock $base so it can be removed below)
    unless (chdir($LINTIAN_ROOT)) {
	warning("could not chdir into directory $LINTIAN_ROOT: $!",
		"skipping $action of $long_type package $pkg");
	$exit_code = 2;
	next PACKAGE;
    }

    # if the package's basedir was not removed then run the
    # auto-remove: yes collection scripts
<<<<<<< HEAD
    if (!$keep_lab) {
=======
    if (-d $base) {
>>>>>>> e739298c
	chdir($base);
	for my $coll (keys %collection_info) {
	    my $ci = $collection_info{$coll};
	    if (defined($ci->{'auto-remove'}) && $ci->{'auto-remove'} eq 'yes') {
		next unless (-f "$base/.${coll}-$ci->{'version'}");
		my $script = "$LINTIAN_ROOT/collection/$ci->{'script'}";
		debug_msg(1, "Auto removing: $ci->{'script'} ...");
		unless (Lintian::Command::Simple::run($script, $pkg, "remove-$long_type") == 0) {
		    warning("removing collect info $coll about package $pkg failed",
			    "skipping cleanup of $long_type package $pkg");
		    $exit_code = 2;
		    next PACKAGE;
		}
		unlink("$base/.${coll}-$ci->{'version'}")
		    or fail("failed to remove status file of collect info $coll about package $pkg");
	    }
	}
	chdir($LINTIAN_ROOT);
    }

    # All successful, make sure to record it so we do not recheck the same package
    # in a later run (mostly for archive-wide checks).
    $lpkg->update_status_file($LINTIAN_VERSION);
}
$TAGS->file_end();

if ($action eq 'check' and not $no_override and not $show_overrides) {
    my $errors = $overrides{errors} || 0;
    my $warnings = $overrides{warnings} || 0;
    my $info = $overrides{info} || 0;
    my $total = $errors + $warnings + $info;
    if ($total > 0) {
	my $total = ($total == 1)
	    ? "$total tag overridden"
	    : "$total tags overridden";
	my @output;
	if ($errors) {
	    push (@output, ($errors == 1) ? "$errors error" : "$errors errors");
	}
	if ($warnings) {
	    push (@output, ($warnings == 1) ? "$warnings warning" : "$warnings warnings");
	}
	if ($info) {
	    push (@output, "$info info");
	}
	msg("$total (". join (', ', @output). ')');
    }
}

# }}}


# Wait for any remaining jobs - %running_jobs will usually be empty here
# unless we had an issue examining the last package.  We patiently wait
# for them here; if the user cannot be bothered to wait, he/she can send
# us a signal and the END handler will kill any remaining jobs.
while (my ($coll, undef) = Lintian::Command::Simple::wait(\%running_jobs)) {
    delete $running_jobs{$coll};
}
%running_jobs = ();

exit $exit_code;

# {{{ Some subroutines

#  Check to make sure there are packages to check.
sub set_value {
    my ($f,$target,$field,$source,$required) = @_;
    if ($required and not defined($source->{$field})) {
	fail("description file $f does not define required tag $field");
    }
    $target->{$field} = $source->{$field};
    delete $source->{$field};
}

# Given a ref to %collection_info and the path to the collection
# directory, this will load all the collection information into
# %collection_info.
sub load_collections{
    my ($cinfo, $dirname) = @_;
    opendir(my $dir, $dirname)
	or fail("cannot read directory $dirname");

    for my $f (readdir($dir)) {
	next if $f =~ /^\./;
	next unless $f =~ /\.desc$/;

	debug_msg(2, "Reading collector description file $f ...");
	my @secs = read_dpkg_control("$dirname/$f");
	my $script;
	($#secs+1 == 1)
	    or fail("syntax error in description file $f: too many sections");

	($script = $secs[0]->{'collector-script'})
	    or fail("error in description file $f: `Collector-Script:' not defined");

	delete $secs[0]->{'collector-script'};
	$cinfo->{$script}->{'script'} = $script;
	my $p = $cinfo->{$script};

	set_value($f, $p,'type',$secs[0],1);
	# convert Type:
	my %type;
	for (split(/\s*,\s*/o,$p->{'type'})) {
	    if ($_ eq 'binary') {
		$type{'b'} = 1;
	    } elsif ($_ eq 'source') {
		$type{'s'} = 1;
	    } elsif ($_ eq 'udeb') {
		$type{'u'} = 1;
	    } elsif ($_ eq 'changes') {
		$type{'c'} = 1;
	    } else {
		fail("unknown type $_ specified in description file $f");
	    }
	}
	$p->{'type'} = \%type;

	set_value($f,$p,'version',$secs[0],1);
	set_value($f,$p,'auto-remove',$secs[0],0);

	if (exists $secs[0]->{'needs-info'} && defined $secs[0]->{'needs-info'}) {
	    for (split(/\s*,\s*/o,$secs[0]->{'needs-info'})) {
		push @{$p->{'needs-info'}}, $_;
	    }
	    delete $secs[0]->{'needs-info'};
	}

	# ignore Info: and other fields for now
	delete $secs[0]->{'info'};
	delete $secs[0]->{'author'};

	for (keys %{$secs[0]}) {
	    warning("unused tag $_ in description file $f");
	}

	debug_msg(2, map( { "$_: $p->{$_}" if defined($p->{$_}) } sort keys %$p ));
    }

    closedir($dir);
}

# Given a ref to %check_info, $TAGS  and the path to the checks
# directory, this will load all the information about checks into
# %check_info.
sub load_checks{
    my ($cinfo, $tags, $dirname) = @_;
    opendir(my $dir, $dirname)
	or fail("cannot read directory $dirname");

    for my $f (readdir($dir)) {
	next if $f =~ /^\./;
	next unless $f =~ /\.desc$/;
	debug_msg(2, "Reading checker description file $f ...");

	my @secs = read_dpkg_control("$dirname/$f");
	my $script;
	($script = $secs[0]->{'check-script'})
	    or fail("error in description file $f: `Check-Script:' not defined");

	# ignore check `lintian' (this check is a special case and contains the
	# tag info for the lintian frontend--this script here)
	next if $script eq 'lintian';

	delete $secs[0]->{'check-script'};
	$cinfo->{$script}->{'script'} = $script;
	my $p = $cinfo->{$script};

	set_value($f,$p,'type',$secs[0],1);
	my %type;
	# convert Type:
	for (split(/\s*,\s*/o,$p->{'type'})) {
	    if ($_ eq 'binary') {
		$type{'b'} = 1;
	    } elsif ($_ eq 'source') {
		$type{'s'} = 1;
	    } elsif ($_ eq 'udeb') {
		$type{'u'} = 1;
	    } elsif ($_ eq 'changes') {
		$type{'c'} = 1;
	    } else {
		fail("unknown type $_ specified in description file $f");
	    }
    }
	$p->{'type'} = \%type;

	set_value($f,$p,'abbrev',$secs[0],1);

	if (exists $secs[0]->{'needs-info'} && defined $secs[0]->{'needs-info'}) {
	    for (split(/\s*,\s*/o,$secs[0]->{'needs-info'})) {
		push @{$p->{'needs-info'}}, $_;
		$p->{$_} = 1;
	    }
	    delete $secs[0]->{'needs-info'};
	}

	# ignore Info: and other fields for now...
	delete $secs[0]->{'info'};
	delete $secs[0]->{'standards-version'};
	delete $secs[0]->{'author'};

	for (keys %{$secs[0]}) {
	    warning("unused tag $_ in description file $f");
	}

	debug_msg(2, map( { "$_: $p->{$_}" } sort keys %$p ));

	shift(@secs);
	$p->{'requested-tags'} = 0;
	foreach my $tag (@secs) {
	    $p->{'requested-tags'}++ if $tags->displayed($tag->{'tag'});
	}
    }
    closedir($dir);
}


sub sort_coll {
    my ($ap, $bp);
    $ap = $map->getProp($a);
    $bp = $map->getProp($b);
    # override-file should be the first script to be run
    return -1 if ($ap->{'name'} eq 'override-file');
    return 1 if ($bp->{'name'} eq 'override-file');
    # sort collection scripts first
    return -1 if ($ap->{'type'} eq 'collection' && $bp->{'type'} ne 'collection');
    return 1 if ($bp->{'type'} eq 'collection' && $ap->{'type'} ne 'collection');
    return ($ap->{'name'} cmp $bp->{'name'});
}

# -------------------------------

# get package name, version, and file name from the lab
sub get_bin_info_from_lab {
    my ($base_dir) = @_;
    my ($pkg,$ver,$arch,$file);

    ($pkg = read_file("$base_dir/fields/package"))
	or fail("cannot read file $base_dir/fields/package: $!");

    ($ver = read_file("$base_dir/fields/version"))
	or fail("cannot read file $base_dir/fields/version: $!");

    ($arch = read_file("$base_dir/fields/architecture"))
	or fail("cannot read file $base_dir/fields/architecture: $!");

    ($file = readlink("$base_dir/deb"))
	or fail("cannot read link $base_dir/deb: $!");

    return ($file, package => $pkg, version => $ver, architecture => $arch);
}

# get package name, version, and file name from the lab
sub get_src_info_from_lab {
    my ($base_dir) = @_;
    my ($pkg,$ver,$file);

    ($pkg = read_file("$base_dir/fields/source"))
	or fail("cannot read file $base_dir/fields/source: $!");

    ($ver = read_file("$base_dir/fields/version"))
	or fail("cannot read file $base_dir/fields/version: $!");

    ($file = readlink("$base_dir/dsc"))
	or fail("cannot read link $base_dir/dsc: $!");

    return ($file, source => $pkg, version => $ver);
}

# -------------------------------

# read first line of a file
sub read_file {
    my $t;

    open(T, '<', $_[0]) or return;
    chop($t = <T>);
    close(T) or return;

    return $t;
}

# }}}

# {{{ Exit handler.

sub END {
    # Prevent Lab::delete from affecting the exit code.
    local $?;

    $SIG{'INT'} = 'DEFAULT';
    $SIG{'QUIT'} = 'DEFAULT';

    # Kill any remaining jobs.
    if(%running_jobs) {
	Lintian::Command::Simple::kill(\%running_jobs);
	%running_jobs = ();
    }

    $LAB->delete() if $LAB and not $keep_lab;
}

sub interrupted {
    $SIG{$_[0]} = 'DEFAULT';
    die "N: Interrupted.\n";
}
# }}}

# Local Variables:
# indent-tabs-mode: t
# cperl-indent-level: 4
# End:
# vim: sw=4 ts=8 noet fdm=marker<|MERGE_RESOLUTION|>--- conflicted
+++ resolved
@@ -1255,11 +1255,7 @@
 
     # if the package's basedir was not removed then run the
     # auto-remove: yes collection scripts
-<<<<<<< HEAD
     if (!$keep_lab) {
-=======
-    if (-d $base) {
->>>>>>> e739298c
 	chdir($base);
 	for my $coll (keys %collection_info) {
 	    my $ci = $collection_info{$coll};
